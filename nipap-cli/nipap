#!/usr/bin/env python
""" NIPAP shell command

    A shell command to interact with NIPAP.
"""
import ConfigParser
import logging
import os
import sys
import socket

import nipap_cli
import nipap_cli.nipap_cli
from nipap_cli.command import Command, CommandError
from pynipap import NipapError

import codecs
# do UTF-8 output for redirected stdout
if sys.stdout.encoding is None:
    # if encoding is None it means Python hasn't been able to determine the
    # encoding from the terminal, so we are probably being redirected and so we
    # default to UTF-8
    sys.stdout = codecs.getwriter('utf8')(sys.stdout)

# early close of stdout to avoid broken pipe, see #464
# If our output is being piped and the receiver of the pipe is killed off before
# us there won't be a pipe anymore and Python will print an ugly "broken pipe"
# backtrace that could look a bit different depending on which version of Python
# we are running on. To avoid this, we register an atexit handler which will try
# to close stdout before we exit.
import atexit
@atexit.register
def at_exit():
    try:
        sys.stdout.close()
    except:
        pass


class NullHandler(logging.Handler):
    """ A NULL logging handler

        Discards all log messages passed to it.
    """

    def emit(self, record):
        pass



if __name__ == '__main__':
    logger = logging.getLogger()
    nullh = NullHandler()
    logger.addHandler(nullh)

<<<<<<< HEAD
    import optparse
    parser = optparse.OptionParser()
    parser.add_option("-f", "--force", action="store_true", help="disable interactive prompting of actions")
    parser.add_option("--show-interpretation", action="store_true", help="show search interpretation")
    parser.add_option("--version", action="store_true", help="display version information and exit")

    (options, args) = parser.parse_args()

    # make sure nipaprc exists and has correct permissions
    userrcfile = os.path.expanduser('~/.nipaprc')
    try:
        nipaprc_perms = oct(os.stat(userrcfile).st_mode & 0777)
    except OSError:
        print "%s file could not be opened, does it exist?" % userrcfile
        sys.exit(2)

    if nipaprc_perms != '0600':
        print >> sys.stderr, "Permissions %s for '%s' are too open." % (nipaprc_perms, userrcfile)
        print >> sys.stderr, "HINT: chmod 0600 ~/.nipaprc"
        sys.exit(1)

    # read configuration
    cfg = ConfigParser.ConfigParser()
    cfg.read(userrcfile)
    nipap_cli.nipap_cli.cfg = cfg

    # setup our configuration
    nipap_cli.nipap_cli.setup_connection()

    if options.version:
=======
    import argparse
    parser = argparse.ArgumentParser(description='NIPAP command-line client')
    parser.add_argument("-f", "--force", action="store_true", help="disable interactive prompting of actions")
    parser.add_argument("--version", action="store_true", help="display version information and exit")
    args, cmd_args = parser.parse_known_args()

    if args.version:
>>>>>>> 3908676b
        import pynipap
        print "nipap CLI client version:", nipap_cli.__version__
        print "pynipap version:", pynipap.__version__

        nipapd_version = 'unknown'
        try:
            pynipap.xmlrpc_uri = "http://%(username)s:%(password)s@%(hostname)s:%(port)s" % {
                    'username': nipap_cli.nipap_cli.cfg.get('global', 'username'),
                    'password': nipap_cli.nipap_cli.cfg.get('global', 'password'),
                    'hostname': nipap_cli.nipap_cli.cfg.get('global', 'hostname'),
                    'port'    : nipap_cli.nipap_cli.cfg.get('global', 'port')
                }
            ao = pynipap.AuthOptions({'authoritative_source': 'nipap'})
            nipapd_version = pynipap.nipapd_version()
        except:
            pass

        print "nipapd version:", nipapd_version

        sys.exit(0)

    try:
        cmd = Command(nipap_cli.nipap_cli.cmds, cmd_args)
    except (ValueError, CommandError, NipapError) as exc:
        print >> sys.stderr, "Error: %s" % str(exc)
        sys.exit(1)

    # execute command
    if cmd.exe is None:
        print "Incomplete command specified"
        print "valid completions: %s" % " ".join(cmd.next_values())
        sys.exit(1)

    # for more info on the used exit codes, see:
    #  - http://www.tldp.org/LDP/abs/html/exitcodes.html
    #  - http://people.cs.pitt.edu/~alanjawi/cs449/code/shell/UnixSignals.htm
    try:
        cmd.exe(cmd.arg, cmd.exe_options, args)
    except KeyboardInterrupt:
        # exit code for SIGINT (2) + 128 = 130
        sys.exit(130)
    except socket.error as exc:
        print >> sys.stderr, "Failed to connect to the backend: %s" % str(exc)
        sys.exit(1)
    except (IOError, OSError):
        # exit code for SIGPIPE (13) + 128 = 141
        sys.exit(141)
    except NipapError as exc:
        print >> sys.stderr, "Command failed: %s" % str(exc)
        sys.exit(1)
<|MERGE_RESOLUTION|>--- conflicted
+++ resolved
@@ -53,14 +53,12 @@
     nullh = NullHandler()
     logger.addHandler(nullh)
 
-<<<<<<< HEAD
-    import optparse
-    parser = optparse.OptionParser()
-    parser.add_option("-f", "--force", action="store_true", help="disable interactive prompting of actions")
-    parser.add_option("--show-interpretation", action="store_true", help="show search interpretation")
-    parser.add_option("--version", action="store_true", help="display version information and exit")
-
-    (options, args) = parser.parse_args()
+    import argparse
+    parser = argparse.ArgumentParser(description='NIPAP command-line client')
+    parser.add_argument("-f", "--force", action="store_true", help="disable interactive prompting of actions")
+    parser.add_argument("--show-interpretation", action="store_true", help="show search interpretation")
+    parser.add_argument("--version", action="store_true", help="display version information and exit")
+    args, cmd_args = parser.parse_known_args()
 
     # make sure nipaprc exists and has correct permissions
     userrcfile = os.path.expanduser('~/.nipaprc')
@@ -83,16 +81,7 @@
     # setup our configuration
     nipap_cli.nipap_cli.setup_connection()
 
-    if options.version:
-=======
-    import argparse
-    parser = argparse.ArgumentParser(description='NIPAP command-line client')
-    parser.add_argument("-f", "--force", action="store_true", help="disable interactive prompting of actions")
-    parser.add_argument("--version", action="store_true", help="display version information and exit")
-    args, cmd_args = parser.parse_known_args()
-
     if args.version:
->>>>>>> 3908676b
         import pynipap
         print "nipap CLI client version:", nipap_cli.__version__
         print "pynipap version:", pynipap.__version__
