--- conflicted
+++ resolved
@@ -1,9 +1,5 @@
 Flask==3.0.3
-<<<<<<< HEAD
-Jinja2==3.1.4
-=======
 Jinja2==3.1.5
->>>>>>> f73b909f
 pynipap
 nipap
 
