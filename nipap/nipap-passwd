--- conflicted
+++ resolved
@@ -15,7 +15,7 @@
 
     # parse arguments
     parser = argparse.ArgumentParser(description='NIPAP User configuration')
-    parser.add_argument('action', metavar='{list, add, delete}', nargs='?', type=str, choices=['list', 'add', 'delete'], help='define an action to execute')
+    parser.add_argument('action', metavar='{list, add, delete, test-user}', nargs='?', type=str, choices=['list', 'add', 'delete', 'test-user'], help='define an action to execute')
     parser.add_argument('-u', '--user', dest='user', type=str, help='username')
     parser.add_argument('-p', '--password', dest='password', type=str, help='set user\'s password to PASSWORD')
     parser.add_argument('-n', '--name', dest='name', type=str, help='set user\'s name to NAME')
@@ -29,22 +29,7 @@
             help='check that the sqlite database is of latest version')
     parser.add_argument('--create-database', action='store_true',
             help='create SqliteAuth database')
-<<<<<<< HEAD
-    parser.add_option('-d', '--delete', dest='delete_user', type='string', help="delete user DELETE_USER")
-    parser.add_option('-f', '--file', dest='db_file', type='string', help="database file [default: read from config]")
-#    parser.add_option('-m', '--modify', dest='modify_user', type='string')
-    parser.add_option('-n', '--name', dest='name', type='string', help='set user\'s name to NAME')
-    parser.add_option('--latest-version', action='store_true',
-            help='check if the sqlite database is of latest version')
-    parser.add_option('-l', '--list', action='store_true', dest='list', help='list users')
-    parser.add_option('-p', '--password', dest='password', type='string', help='password of the user')
-    parser.add_option('-r', '--readonly', action='store_true', dest='readonly', default=False, help='set user to read only')
-    parser.add_option('-t', '--trusted', action='store_true', dest='trusted', default=False, help='mark user as trusted')
-    parser.add_option('--test-user', dest='test_user', type='string', help='try to authenticate with a user')
-    parser.add_option('--upgrade-database', action='store_true',
-=======
     parser.add_argument('--upgrade-database', action='store_true',
->>>>>>> 3908676b
             help='upgrade sqlite database to latest version')
     args = parser.parse_args()
 
@@ -89,40 +74,36 @@
 
     if args.action == 'list':
         # print a nicely formatted list of users
-        header =  "%-20s %-25s %-7s %-7s" % ('username', 'real name', 'trusted', 'read only') 
+        header =  "%-20s %-25s %-7s %-7s" % ('username', 'real name', 'trusted', 'read only')
         print "%s\n%s" % (header,''.join('-' for x in range(len(header))))
         for u in a.list_users():
-<<<<<<< HEAD
-            print "%-20s %-25s %-7d %-7d" % (u['username'], u['full_name'], int(u['trusted']), int(u['readonly']))
+            if not args.user or args.user == u['username']:
+                print "%-20s %-25s %-7d %-7d" % (u['username'], u['full_name'], int(u['trusted']), int(u['readonly']))
 
-    elif options.test_user:
-        if not options.password:
+    elif args.action == 'test-user':
+        if not args.user:
+            print "Please specify user with --user"
+            sys.exit(1)
+        if not args.password:
             print "Please specify password with --password"
             sys.exit(1)
-        if not a.get_user(options.test_user):
-            print "The user %s does not exist" % options.test_user
+        if not a.get_user(args.user):
+            print "The user %s does not exist" % args.user
             sys.exit(2)
         af = nipap.authlib.AuthFactory()
-        auth = af.get_auth(options.test_user, options.password, "nipap", {})
+        auth = af.get_auth(options.username, options.password, "nipap", {})
         if not auth.authenticate():
             print "The password seems to be wrong"
             sys.exit(2)
 
         print "Username and password seem to be correct"
         sys.exit(0)
-
-    elif options.add_user:
-        if not options.password:
-=======
-            if not args.user or args.user == u['username']:
-                print "%-20s %-25s %-7d %-7d" % (u['username'], u['full_name'], int(u['trusted']), int(u['readonly'])) 
     
     elif args.action == 'add':
         if not args.user:
             print "Please specify user with --user"
             sys.exit(1)
         if not args.password:
->>>>>>> 3908676b
             print "Please specify password with --password"
             sys.exit(1)
         if not args.name:
@@ -138,7 +119,7 @@
                 print "Username '%s' already exists in the database: %s " % (args.user, cfg.get('auth.backends.local','db_path'))
             else:
                 print exc
-                    
+
     elif args.action == 'delete':
         try:
             if not args.user:
