--- conflicted
+++ resolved
@@ -2125,14 +2125,9 @@
         req_attr = [ 'prefix', 'authoritative_source' ]
         allowed_attr = [
             'authoritative_source', 'prefix', 'description',
-<<<<<<< HEAD
-            'comment', 'pool_id', 'node', 'type', 'country',
+            'comment', 'pool_id', 'tags', 'node', 'type', 'country',
             'order_id', 'vrf_id', 'alarm_priority', 'monitor', 'external_key',
             'vlan']
-=======
-            'comment', 'pool_id', 'tags', 'node', 'type', 'country',
-            'order_id', 'vrf_id', 'alarm_priority', 'monitor', 'external_key' ]
->>>>>>> 219780ed
         self._check_attr(attr, req_attr, allowed_attr)
         if ('description' not in attr) and ('node' not in attr):
             raise NipapMissingInputError('Either description or node must be specified.')
