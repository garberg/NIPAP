--- conflicted
+++ resolved
@@ -1009,9 +1009,7 @@
         prefix.authoritative_source = pref['authoritative_source']
         prefix.alarm_priority = pref['alarm_priority']
         prefix.monitor = pref['monitor']
-<<<<<<< HEAD
         prefix.vlan = pref['vlan']
-=======
 
         prefix.inherited_tags = {}
         for tag_name in pref['inherited_tags']:
@@ -1023,7 +1021,6 @@
             tag = Tag.from_dict({'name': tag_name })
             prefix.tags[tag_name] = tag
 
->>>>>>> 219780ed
         if 'match' in pref:
             prefix.match = pref['match']
         if 'display' in pref:
